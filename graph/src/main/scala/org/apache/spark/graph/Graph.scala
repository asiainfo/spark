package org.apache.spark.graph

import org.apache.spark.graph.impl._
import org.apache.spark.rdd.RDD
import org.apache.spark.storage.StorageLevel


/**
 * The Graph abstractly represents a graph with arbitrary objects
 * associated with vertices and edges.  The graph provides basic
 * operations to access and manipulate the data associated with
 * vertices and edges as well as the underlying structure.  Like Spark
 * RDDs, the graph is a functional data-structure in which mutating
 * operations return new graphs.
 *
 * @see GraphOps for additional graph member functions.
 *
 * @note The majority of the graph operations are implemented in
 * `GraphOps`.  All the convenience operations are defined in the
 * `GraphOps` class which may be shared across multiple graph
 * implementations.
 *
 * @tparam VD the vertex attribute type
 * @tparam ED the edge attribute type
 */
abstract class Graph[VD: ClassManifest, ED: ClassManifest] {

  /**
   * Get the vertices and their data.
   *
   * @note vertex ids are unique.
   * @return An RDD containing the vertices in this graph
   *
   * @see Vertex for the vertex type.
   *
   */
  val vertices: VertexRDD[VD]

  /**
   * Get the Edges and their data as an RDD.  The entries in the RDD
   * contain just the source id and target id along with the edge
   * data.
   *
   * @return An RDD containing the edges in this graph
   *
   * @see Edge for the edge type.
   * @see edgesWithVertices to get an RDD which contains all the edges
   * along with their vertex data.
   *
   */
  val edges: RDD[Edge[ED]]

  /**
   * Get the edges with the vertex data associated with the adjacent
   * pair of vertices.
   *
   * @return An RDD containing edge triplets.
   *
   * @example This operation might be used to evaluate a graph
   * coloring where we would like to check that both vertices are a
   * different color.
   * {{{
   * type Color = Int
   * val graph: Graph[Color, Int] = Graph.textFile("hdfs://file.tsv")
   * val numInvalid = graph.edgesWithVertices()
   *   .map(e => if (e.src.data == e.dst.data) 1 else 0).sum
   * }}}
   *
   * @see edges() If only the edge data and adjacent vertex ids are
   * required.
   *
   */
  val triplets: RDD[EdgeTriplet[VD, ED]]



  def persist(newLevel: StorageLevel): Graph[VD, ED]

  /**
   * Return a graph that is cached when first created. This is used to
   * pin a graph in memory enabling multiple queries to reuse the same
   * construction process.
   *
   * @see RDD.cache() for a more detailed explanation of caching.
   */
  def cache(): Graph[VD, ED]

  /**
   * Repartition the edges in the graph according to partitionStrategy.
   */
  def partitionBy(partitionStrategy: PartitionStrategy): Graph[VD, ED]

  /**
   * Compute statistics describing the graph representation.
   */
  def statistics: Map[String, Any]

  /**
   * Construct a new graph where each vertex value has been
   * transformed by the map function.
   *
   * @note This graph is not changed and that the new graph has the
   * same structure.  As a consequence the underlying index structures
   * can be reused.
   *
   * @param map the function from a vertex object to a new vertex value.
   *
   * @tparam VD2 the new vertex data type
   *
   * @example We might use this operation to change the vertex values
   * from one type to another to initialize an algorithm.
   * {{{
   * val rawGraph: Graph[(), ()] = Graph.textFile("hdfs://file")
   * val root = 42
   * var bfsGraph = rawGraph
   *   .mapVertices[Int]((vid, data) => if (vid == root) 0 else Math.MaxValue)
   * }}}
   *
   */
  def mapVertices[VD2: ClassManifest](map: (Vid, VD) => VD2): Graph[VD2, ED]

  /**
   * Construct a new graph where each the value of each edge is
   * transformed by the map operation.  This function is not passed
   * the vertex value for the vertices adjacent to the edge.  If
   * vertex values are desired use the mapTriplets function.
   *
   * @note This graph is not changed and that the new graph has the
   * same structure.  As a consequence the underlying index structures
   * can be reused.
   *
   * @param map the function from an edge object to a new edge value.
   *
   * @tparam ED2 the new edge data type
   *
   * @example This function might be used to initialize edge
   * attributes.
   *
   */
  def mapEdges[ED2: ClassManifest](map: Edge[ED] => ED2): Graph[VD, ED2]

  /**
   * Construct a new graph where each the value of each edge is
   * transformed by the map operation.  This function passes vertex
   * values for the adjacent vertices to the map function.  If
   * adjacent vertex values are not required, consider using the
   * mapEdges function instead.
   *
   * @note This graph is not changed and that the new graph has the
   * same structure.  As a consequence the underlying index structures
   * can be reused.
   *
   * @param map the function from an edge object to a new edge value.
   *
   * @tparam ED2 the new edge data type
   *
   * @example This function might be used to initialize edge
   * attributes based on the attributes associated with each vertex.
   * {{{
   * val rawGraph: Graph[Int, Int] = someLoadFunction()
   * val graph = rawGraph.mapTriplets[Int]( edge =>
   *   edge.src.data - edge.dst.data)
   * }}}
   *
   */
  def mapTriplets[ED2: ClassManifest](map: EdgeTriplet[VD, ED] => ED2): Graph[VD, ED2]

  /**
   * Construct a new graph with all the edges reversed.  If this graph
   * contains an edge from a to b then the returned graph contains an
   * edge from b to a.
   */
  def reverse: Graph[VD, ED]

  /**
   * This function takes a vertex and edge predicate and constructs
   * the subgraph that consists of vertices and edges that satisfy the
   * predict.  The resulting graph contains the vertices and edges
   * that satisfy:
   *
   * {{{
   * V' = {v : for all v in V where vpred(v)}
   * E' = {(u,v): for all (u,v) in E where epred((u,v)) && vpred(u) && vpred(v)}
   * }}}
   *
   * @param epred the edge predicate which takes a triplet and
   * evaluates to true if the edge is to remain in the subgraph.  Note
   * that only edges in which both vertices satisfy the vertex
   * predicate are considered.
   *
   * @param vpred the vertex predicate which takes a vertex object and
   * evaluates to true if the vertex is to be included in the subgraph
   *
   * @return the subgraph containing only the vertices and edges that
   * satisfy the predicates.
   */
  def subgraph(epred: EdgeTriplet[VD,ED] => Boolean = (x => true),
    vpred: (Vid, VD) => Boolean = ((v,d) => true) ): Graph[VD, ED]

  /**
<<<<<<< HEAD
   * Subgraph of this graph with only vertices and edges from the other graph.
   * @param other the graph to project this graph onto
   * @return a graph with vertices and edges that exists in both the current graph and other,
   * with vertex and edge data from the current graph.
   */
  def mask[VD2: ClassManifest, ED2: ClassManifest](other: Graph[VD2, ED2]): Graph[VD, ED]

  /**
   * This function merges multiple edges between two vertices into a
   * single Edge. See
   * [[org.apache.spark.graph.Graph.groupEdgeTriplets]] for more
   * detail.
=======
   * This function merges multiple edges between two vertices into a single Edge. For correct
   * results, the graph must have been partitioned using partitionBy.
>>>>>>> 3fd2e09f
   *
   * @tparam ED2 the type of the resulting edge data after grouping.
   *
   * @param f the user supplied commutative associative function to merge edge attributes for
   * duplicate edges.
   *
   * @return Graph[VD,ED2] The resulting graph with a single Edge for each source, dest vertex pair.
   */
  def groupEdges(merge: (ED, ED) => ED): Graph[VD,ED]

  /**
   * The mapReduceTriplets function is used to compute statistics
   * about the neighboring edges and vertices of each vertex.  The
   * user supplied `mapFunc` function is invoked on each edge of the
   * graph generating 0 or more "messages" to be "sent" to either
   * vertex in the edge.  The `reduceFunc` is then used to combine the
   * output of the map phase destined to each vertex.
   *
   * @tparam A the type of "message" to be sent to each vertex
   *
   * @param mapFunc the user defined map function which returns 0 or
   * more messages to neighboring vertices.
   *
   * @param reduceFunc the user defined reduce function which should
   * be commutative and assosciative and is used to combine the output
   * of the map phase.
   *
   * @param activeSet optionally, a set of "active" vertices and a direction of edges to consider
   * when running `mapFunc`. For example, if the direction is Out, `mapFunc` will only be run on
   * edges originating from vertices in the active set. `activeSet` must have the same index as the
   * graph's vertices.
   *
   * @example We can use this function to compute the inDegree of each
   * vertex
   * {{{
   * val rawGraph: Graph[(),()] = Graph.textFile("twittergraph")
   * val inDeg: RDD[(Vid, Int)] =
   *   mapReduceTriplets[Int](et => Array((et.dst.id, 1)), _ + _)
   * }}}
   *
   * @note By expressing computation at the edge level we achieve
   * maximum parallelism.  This is one of the core functions in the
   * Graph API in that enables neighborhood level computation. For
   * example this function can be used to count neighbors satisfying a
   * predicate or implement PageRank.
   *
   */
  def mapReduceTriplets[A: ClassManifest](
      mapFunc: EdgeTriplet[VD, ED] => Iterator[(Vid, A)],
      reduceFunc: (A, A) => A,
      activeSetOpt: Option[(VertexRDD[_], EdgeDirection)] = None)
    : VertexRDD[A]

  /**
   * Join the vertices with an RDD and then apply a function from the
   * the vertex and RDD entry to a new vertex value and type.  The
   * input table should contain at most one entry for each vertex.  If
   * no entry is provided the map function is invoked passing none.
   *
   * @tparam U the type of entry in the table of updates
   * @tparam VD2 the new vertex value type
   *
   * @param table the table to join with the vertices in the graph.
   * The table should contain at most one entry for each vertex.
   *
   * @param mapFunc the function used to compute the new vertex
   * values.  The map function is invoked for all vertices, even those
   * that do not have a corresponding entry in the table.
   *
   * @example This function is used to update the vertices with new
   * values based on external data.  For example we could add the out
   * degree to each vertex record
   *
   * {{{
   * val rawGraph: Graph[(),()] = Graph.textFile("webgraph")
   * val outDeg: RDD[(Vid, Int)] = rawGraph.outDegrees()
   * val graph = rawGraph.outerJoinVertices(outDeg) {
   *   (vid, data, optDeg) => optDeg.getOrElse(0)
   * }
   * }}}
   *
   */
  def outerJoinVertices[U: ClassManifest, VD2: ClassManifest](table: RDD[(Vid, U)])
      (mapFunc: (Vid, VD, Option[U]) => VD2)
    : Graph[VD2, ED]

  // Save a copy of the GraphOps object so there is always one unique GraphOps object
  // for a given Graph object, and thus the lazy vals in GraphOps would work as intended.
  val ops = new GraphOps(this)
} // end of Graph




/**
 * The Graph object contains a collection of routines used to construct graphs from RDDs.
 */
object Graph {

  /**
   * Construct a graph from a collection of edges encoded as vertex id pairs.
   *
   * @param rawEdges a collection of edges in (src,dst) form.
   * @param uniqueEdges if multiple identical edges are found they are combined and the edge
   * attribute is set to the sum.  Otherwise duplicate edges are treated as separate. To enable
   * uniqueEdges, a [[PartitionStrategy]] must be provided.
   *
   * @return a graph with edge attributes containing either the count of duplicate edges or 1
   * (if `uniqueEdges=None`) and vertex attributes containing the total degree of each vertex.
   */
  def fromEdgeTuples[VD: ClassManifest](
      rawEdges: RDD[(Vid, Vid)],
      defaultValue: VD,
      uniqueEdges: Option[PartitionStrategy] = None): Graph[VD, Int] = {
    val edges = rawEdges.map(p => Edge(p._1, p._2, 1))
    val graph = GraphImpl(edges, defaultValue)
    uniqueEdges match {
      case Some(p) => graph.partitionBy(p).groupEdges((a, b) => a + b)
      case None => graph
    }
  }

  /**
   * Construct a graph from a collection of edges.
   *
   * @param edges the RDD containing the set of edges in the graph
   * @param defaultValue the default vertex attribute to use for each vertex
   *
   * @return a graph with edge attributes described by `edges` and vertices
   *         given by all vertices in `edges` with value `defaultValue`
   */
  def fromEdges[VD: ClassManifest, ED: ClassManifest](
      edges: RDD[Edge[ED]],
      defaultValue: VD): Graph[VD, ED] = {
    GraphImpl(edges, defaultValue)
  }

  /**
   * Construct a graph from a collection attributed vertices and
   * edges.  Duplicate vertices are picked arbitrarily and
   * vertices found in the edge collection but not in the input
   * vertices are the default attribute.
   *
   * @tparam VD the vertex attribute type
   * @tparam ED the edge attribute type
   * @param vertices the "set" of vertices and their attributes
   * @param edges the collection of edges in the graph
   * @param defaultVertexAttr the default vertex attribute to use for
   * vertices that are mentioned in edges but not in vertices
   * @param partitionStrategy the partition strategy to use when
   * partitioning the edges.
   */
  def apply[VD: ClassManifest, ED: ClassManifest](
      vertices: RDD[(Vid, VD)],
      edges: RDD[Edge[ED]],
      defaultVertexAttr: VD = null.asInstanceOf[VD]): Graph[VD, ED] = {
    GraphImpl(vertices, edges, defaultVertexAttr)
  }

  /**
   * The implicit graphToGraphOPs function extracts the GraphOps member from a graph.
   *
   * To improve modularity the Graph type only contains a small set of basic operations.  All the
   * convenience operations are defined in the GraphOps class which may be shared across multiple
   * graph implementations.
   */
  implicit def graphToGraphOps[VD: ClassManifest, ED: ClassManifest](g: Graph[VD, ED]) = g.ops
} // end of Graph object<|MERGE_RESOLUTION|>--- conflicted
+++ resolved
@@ -198,7 +198,6 @@
     vpred: (Vid, VD) => Boolean = ((v,d) => true) ): Graph[VD, ED]
 
   /**
-<<<<<<< HEAD
    * Subgraph of this graph with only vertices and edges from the other graph.
    * @param other the graph to project this graph onto
    * @return a graph with vertices and edges that exists in both the current graph and other,
@@ -207,14 +206,8 @@
   def mask[VD2: ClassManifest, ED2: ClassManifest](other: Graph[VD2, ED2]): Graph[VD, ED]
 
   /**
-   * This function merges multiple edges between two vertices into a
-   * single Edge. See
-   * [[org.apache.spark.graph.Graph.groupEdgeTriplets]] for more
-   * detail.
-=======
    * This function merges multiple edges between two vertices into a single Edge. For correct
    * results, the graph must have been partitioned using partitionBy.
->>>>>>> 3fd2e09f
    *
    * @tparam ED2 the type of the resulting edge data after grouping.
    *
