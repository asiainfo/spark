--- conflicted
+++ resolved
@@ -439,18 +439,10 @@
    * Return a new "state" DStream where the state for each key is updated by applying
    * the given function on the previous state of the key and the new values of each key.
    * org.apache.spark.Partitioner is used to control the partitioning of each RDD.
-<<<<<<< HEAD
-   * @param updateFunc State update function. If `this` function returns None, then
-   *                   corresponding state key-value pair will be eliminated. Note, that
-   *                   this function may generate a different a tuple with a different key
-   *                   than the input key. It is up to the developer to decide whether to
-   *                   remember the partitioner despite the key being changed.
-=======
    * @param updateFunc State update function. Note, that this function may generate a different
    *                   tuple with a different key than the input key. Therefore keys may be removed
    *                   or added in this way. It is up to the developer to decide whether to
    *                   remember the  partitioner despite the key being changed.
->>>>>>> 423472e2
    * @param partitioner Partitioner for controlling the partitioning of each RDD in the new
    *                    DStream
    * @param rememberPartitioner Whether to remember the paritioner object in the generated RDDs.
