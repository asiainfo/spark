--- conflicted
+++ resolved
@@ -18,14 +18,11 @@
 package org.apache.spark.deploy.master
 
 import java.io._
-<<<<<<< HEAD
 import java.nio.ByteBuffer
-=======
 
 import scala.reflect.ClassTag
 
 import akka.serialization.Serialization
->>>>>>> 423472e2
 
 import org.apache.spark.Logging
 import org.apache.spark.serializer.Serializer
@@ -64,14 +61,10 @@
   private def serializeIntoFile(file: File, value: AnyRef) {
     val created = file.createNewFile()
     if (!created) { throw new IllegalStateException("Could not create file: " + file) }
-<<<<<<< HEAD
 
     val out = serializer.serializeStream(new FileOutputStream(file))   
-=======
     val serializer = serialization.findSerializerFor(value)
     val serialized = serializer.toBinary(value)
-    val out = new FileOutputStream(file)
->>>>>>> 423472e2
     try {
       out.writeObject(value)
     } finally {
@@ -80,11 +73,7 @@
 
   }
 
-<<<<<<< HEAD
-  def deserializeFromFile[T](file: File): T = {
-=======
   private def deserializeFromFile[T](file: File)(implicit m: ClassTag[T]): T = {
->>>>>>> 423472e2
     val fileData = new Array[Byte](file.length().asInstanceOf[Int])
     val dis = new DataInputStream(new FileInputStream(file))
     try {
@@ -92,14 +81,9 @@
     } finally {
       dis.close()
     }
-<<<<<<< HEAD
-
-    serializer.deserializeStream(dis).readObject()
-=======
     val clazz = m.runtimeClass.asInstanceOf[Class[T]]
     val serializer = serialization.serializerFor(clazz)
-    serializer.fromBinary(fileData).asInstanceOf[T]
->>>>>>> 423472e2
+    serializer.deserializeStream(dis).readObject()
   }
 
 }