/*
 * Licensed to the Apache Software Foundation (ASF) under one or more
 * contributor license agreements.  See the NOTICE file distributed with
 * this work for additional information regarding copyright ownership.
 * The ASF licenses this file to You under the Apache License, Version 2.0
 * (the "License"); you may not use this file except in compliance with
 * the License.  You may obtain a copy of the License at
 *
 *    http://www.apache.org/licenses/LICENSE-2.0
 *
 * Unless required by applicable law or agreed to in writing, software
 * distributed under the License is distributed on an "AS IS" BASIS,
 * WITHOUT WARRANTIES OR CONDITIONS OF ANY KIND, either express or implied.
 * See the License for the specific language governing permissions and
 * limitations under the License.
 */

package org.apache.spark.deploy.master

import java.io._
import java.nio.ByteBuffer
<<<<<<< HEAD

import scala.reflect.ClassTag

import akka.serialization.Serialization
=======
>>>>>>> 611ad84b

import org.apache.spark.Logging
import org.apache.spark.serializer.Serializer

import scala.reflect.ClassTag
<<<<<<< HEAD

=======
>>>>>>> 611ad84b

/**
 * Stores data in a single on-disk directory with one file per application and worker.
 * Files are deleted when applications and workers are removed.
 *
 * @param dir Directory to store files. Created if non-existent (but not recursively).
 * @param serialization Used to serialize our objects.
 */
private[spark] class FileSystemPersistenceEngine(
    val dir: String,
    val serialization: Serializer)
  extends PersistenceEngine with Logging {

  val serializer = serialization.newInstance()
  new File(dir).mkdir()

  override def persist(name: String, obj: Object): Unit = {
    serializeIntoFile(new File(dir + File.separator + name), obj)
  }

  override def unpersist(name: String): Unit = {
    new File(dir + File.separator + name).delete()
  }

  override def read[T: ClassTag](prefix: String) = {
    val files = new File(dir).listFiles().filter(_.getName.startsWith(prefix))
    files.map(deserializeFromFile[T])
  }

  private def serializeIntoFile(file: File, value: AnyRef) {
    val created = file.createNewFile()
    if (!created) { throw new IllegalStateException("Could not create file: " + file) }

    val out = serializer.serializeStream(new FileOutputStream(file))   
<<<<<<< HEAD
    val serializer = serialization.findSerializerFor(value)
    val serialized = serializer.toBinary(value)
=======
>>>>>>> 611ad84b
    try {
      out.writeObject(value)
    } finally {
      out.close()
    }

  }

<<<<<<< HEAD
  private def deserializeFromFile[T](file: File)(implicit m: ClassTag[T]): T = {
=======
  def deserializeFromFile[T](file: File): T = {
>>>>>>> 611ad84b
    val fileData = new Array[Byte](file.length().asInstanceOf[Int])
    val dis = new DataInputStream(new FileInputStream(file))
    try {
      dis.readFully(fileData)
    } finally {
      dis.close()
    }
<<<<<<< HEAD
    val clazz = m.runtimeClass.asInstanceOf[Class[T]]
    val serializer = serialization.serializerFor(clazz)
=======

>>>>>>> 611ad84b
    serializer.deserializeStream(dis).readObject()
  }

}<|MERGE_RESOLUTION|>--- conflicted
+++ resolved
@@ -19,22 +19,15 @@
 
 import java.io._
 import java.nio.ByteBuffer
-<<<<<<< HEAD
 
 import scala.reflect.ClassTag
 
 import akka.serialization.Serialization
-=======
->>>>>>> 611ad84b
 
 import org.apache.spark.Logging
 import org.apache.spark.serializer.Serializer
 
 import scala.reflect.ClassTag
-<<<<<<< HEAD
-
-=======
->>>>>>> 611ad84b
 
 /**
  * Stores data in a single on-disk directory with one file per application and worker.
@@ -69,11 +62,8 @@
     if (!created) { throw new IllegalStateException("Could not create file: " + file) }
 
     val out = serializer.serializeStream(new FileOutputStream(file))   
-<<<<<<< HEAD
     val serializer = serialization.findSerializerFor(value)
     val serialized = serializer.toBinary(value)
-=======
->>>>>>> 611ad84b
     try {
       out.writeObject(value)
     } finally {
@@ -82,11 +72,7 @@
 
   }
 
-<<<<<<< HEAD
   private def deserializeFromFile[T](file: File)(implicit m: ClassTag[T]): T = {
-=======
-  def deserializeFromFile[T](file: File): T = {
->>>>>>> 611ad84b
     val fileData = new Array[Byte](file.length().asInstanceOf[Int])
     val dis = new DataInputStream(new FileInputStream(file))
     try {
@@ -94,12 +80,8 @@
     } finally {
       dis.close()
     }
-<<<<<<< HEAD
     val clazz = m.runtimeClass.asInstanceOf[Class[T]]
     val serializer = serialization.serializerFor(clazz)
-=======
-
->>>>>>> 611ad84b
     serializer.deserializeStream(dis).readObject()
   }
 
