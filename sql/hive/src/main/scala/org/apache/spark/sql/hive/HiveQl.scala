/*
 * Licensed to the Apache Software Foundation (ASF) under one or more
 * contributor license agreements.  See the NOTICE file distributed with
 * this work for additional information regarding copyright ownership.
 * The ASF licenses this file to You under the Apache License, Version 2.0
 * (the "License"); you may not use this file except in compliance with
 * the License.  You may obtain a copy of the License at
 *
 *    http://www.apache.org/licenses/LICENSE-2.0
 *
 * Unless required by applicable law or agreed to in writing, software
 * distributed under the License is distributed on an "AS IS" BASIS,
 * WITHOUT WARRANTIES OR CONDITIONS OF ANY KIND, either express or implied.
 * See the License for the specific language governing permissions and
 * limitations under the License.
 */

package org.apache.spark.sql.hive

import java.sql.Date
import org.apache.hadoop.hive.conf.HiveConf
import org.apache.hadoop.hive.ql.Context
import org.apache.hadoop.hive.ql.lib.Node
import org.apache.hadoop.hive.ql.metadata.Table
import org.apache.hadoop.hive.ql.parse._
import org.apache.hadoop.hive.ql.plan.PlanUtils

import org.apache.spark.sql.catalyst.SparkSQLParser
import org.apache.spark.sql.catalyst.analysis._
import org.apache.spark.sql.catalyst.expressions._
import org.apache.spark.sql.catalyst.plans._
import org.apache.spark.sql.catalyst.plans.logical
import org.apache.spark.sql.catalyst.plans.logical._
import org.apache.spark.sql.catalyst.types._
import org.apache.spark.sql.catalyst.types.decimal.Decimal
import scala.collection.mutable.ArrayBuffer
import scala.collection.mutable
import java.util.concurrent.ConcurrentHashMap

/* Implicit conversions */
import scala.collection.JavaConversions._

/**
 * Used when we need to start parsing the AST before deciding that we are going to pass the command
 * back for Hive to execute natively.  Will be replaced with a native command that contains the
 * cmd string.
 */
private[hive] case object NativePlaceholder extends Command

private[hive] case class AddFile(filePath: String) extends Command

private[hive] case class AddJar(path: String) extends Command

private[hive] case class DropTable(tableName: String, ifExists: Boolean) extends Command

private[hive] case class AnalyzeTable(tableName: String) extends Command

/** Provides a mapping from HiveQL statements to catalyst logical plans and expression trees. */
private[hive] object HiveQl {
  protected val nativeCommands = Seq(
    "TOK_DESCFUNCTION",
    "TOK_DESCDATABASE",
    "TOK_SHOW_CREATETABLE",
    "TOK_SHOWCOLUMNS",
    "TOK_SHOW_TABLESTATUS",
    "TOK_SHOWDATABASES",
    "TOK_SHOWFUNCTIONS",
    "TOK_SHOWINDEXES",
    "TOK_SHOWINDEXES",
    "TOK_SHOWPARTITIONS",
    "TOK_SHOWTABLES",
    "TOK_SHOW_TBLPROPERTIES",

    "TOK_LOCKTABLE",
    "TOK_SHOWLOCKS",
    "TOK_UNLOCKTABLE",

    "TOK_CREATEROLE",
    "TOK_DROPROLE",
    "TOK_GRANT",
    "TOK_GRANT_ROLE",
    "TOK_REVOKE",
    "TOK_SHOW_GRANT",
    "TOK_SHOW_ROLE_GRANT",

    "TOK_CREATEFUNCTION",
    "TOK_DROPFUNCTION",

    "TOK_ALTERDATABASE_PROPERTIES",
    "TOK_ALTERINDEX_PROPERTIES",
    "TOK_ALTERINDEX_REBUILD",
    "TOK_ALTERTABLE_ADDCOLS",
    "TOK_ALTERTABLE_ADDPARTS",
    "TOK_ALTERTABLE_ALTERPARTS",
    "TOK_ALTERTABLE_ARCHIVE",
    "TOK_ALTERTABLE_CLUSTER_SORT",
    "TOK_ALTERTABLE_DROPPARTS",
    "TOK_ALTERTABLE_PARTITION",
    "TOK_ALTERTABLE_PROPERTIES",
    "TOK_ALTERTABLE_RENAME",
    "TOK_ALTERTABLE_RENAMECOL",
    "TOK_ALTERTABLE_REPLACECOLS",
    "TOK_ALTERTABLE_SKEWED",
    "TOK_ALTERTABLE_TOUCH",
    "TOK_ALTERTABLE_UNARCHIVE",
    "TOK_CREATEDATABASE",
    "TOK_CREATEFUNCTION",
    "TOK_CREATEINDEX",
    "TOK_DROPDATABASE",
    "TOK_DROPINDEX",
    "TOK_MSCK",

    "TOK_ALTERVIEW_ADDPARTS",
    "TOK_ALTERVIEW_AS",
    "TOK_ALTERVIEW_DROPPARTS",
    "TOK_ALTERVIEW_PROPERTIES",
    "TOK_ALTERVIEW_RENAME",
    "TOK_CREATEVIEW",
    "TOK_DROPVIEW",

    "TOK_EXPORT",
    "TOK_IMPORT",
    "TOK_LOAD",

    "TOK_SWITCHDATABASE"
  )

  // Commands that we do not need to explain.
  protected val noExplainCommands = Seq(
    "TOK_DESCTABLE",
    "TOK_TRUNCATETABLE"     // truncate table" is a NativeCommand, does not need to explain.
  ) ++ nativeCommands

  protected val hqlParser = {
    val fallback = new ExtendedHiveQlParser
    new SparkSQLParser(fallback(_))
  }

  /**
   * A set of implicit transformations that allow Hive ASTNodes to be rewritten by transformations
   * similar to [[catalyst.trees.TreeNode]].
   *
   * Note that this should be considered very experimental and is not indented as a replacement
   * for TreeNode.  Primarily it should be noted ASTNodes are not immutable and do not appear to
   * have clean copy semantics.  Therefore, users of this class should take care when
   * copying/modifying trees that might be used elsewhere.
   */
  implicit class TransformableNode(n: ASTNode) {
    /**
     * Returns a copy of this node where `rule` has been recursively applied to it and all of its
     * children.  When `rule` does not apply to a given node it is left unchanged.
     * @param rule the function use to transform this nodes children
     */
    def transform(rule: PartialFunction[ASTNode, ASTNode]): ASTNode = {
      try {
        val afterRule = rule.applyOrElse(n, identity[ASTNode])
        afterRule.withChildren(
          nilIfEmpty(afterRule.getChildren)
            .asInstanceOf[Seq[ASTNode]]
            .map(ast => Option(ast).map(_.transform(rule)).orNull))
      } catch {
        case e: Exception =>
          println(dumpTree(n))
          throw e
      }
    }

    /**
     * Returns a scala.Seq equivalent to [s] or Nil if [s] is null.
     */
    private def nilIfEmpty[A](s: java.util.List[A]): Seq[A] =
      Option(s).map(_.toSeq).getOrElse(Nil)

    /**
     * Returns this ASTNode with the text changed to `newText`.
     */
    def withText(newText: String): ASTNode = {
      n.token.asInstanceOf[org.antlr.runtime.CommonToken].setText(newText)
      n
    }

    /**
     * Returns this ASTNode with the children changed to `newChildren`.
     */
    def withChildren(newChildren: Seq[ASTNode]): ASTNode = {
      (1 to n.getChildCount).foreach(_ => n.deleteChild(0))
      n.addChildren(newChildren)
      n
    }

    /**
     * Throws an error if this is not equal to other.
     *
     * Right now this function only checks the name, type, text and children of the node
     * for equality.
     */
    def checkEquals(other: ASTNode) {
      def check(field: String, f: ASTNode => Any) = if (f(n) != f(other)) {
        sys.error(s"$field does not match for trees. " +
          s"'${f(n)}' != '${f(other)}' left: ${dumpTree(n)}, right: ${dumpTree(other)}")
      }
      check("name", _.getName)
      check("type", _.getType)
      check("text", _.getText)
      check("numChildren", n => nilIfEmpty(n.getChildren).size)

      val leftChildren = nilIfEmpty(n.getChildren).asInstanceOf[Seq[ASTNode]]
      val rightChildren = nilIfEmpty(other.getChildren).asInstanceOf[Seq[ASTNode]]
      leftChildren zip rightChildren foreach {
        case (l,r) => l checkEquals r
      }
    }
  }

  class ParseException(sql: String, cause: Throwable)
    extends Exception(s"Failed to parse: $sql", cause)

  class SemanticException(msg: String)
    extends Exception(s"Error in semantic analysis: $msg")

  /**
   * Returns the AST for the given SQL string.
   */
  def getAst(sql: String): ASTNode = {
    /*
     * Context has to be passed in hive0.13.1.
     * Otherwise, there will be Null pointer exception,
     * when retrieving properties form HiveConf.
     */
    val hContext = new Context(new HiveConf())
    val node = ParseUtils.findRootNonNullToken((new ParseDriver).parse(sql, hContext))
    hContext.clear()
    node
  }


  /** Returns a LogicalPlan for a given HiveQL string. */
  def parseSql(sql: String): LogicalPlan = hqlParser(sql)

  /** Creates LogicalPlan for a given HiveQL string. */
  def createPlan(sql: String) = {
    try {
      val tree = getAst(sql)
      if (nativeCommands contains tree.getText) {
        NativeCommand(sql)
      } else {
        nodeToPlan(tree) match {
          case NativePlaceholder => NativeCommand(sql)
          case other => other
        }
      }
    } catch {
      case e: Exception => throw new ParseException(sql, e)
      case e: NotImplementedError => sys.error(
        s"""
          |Unsupported language features in query: $sql
          |${dumpTree(getAst(sql))}
          |$e
          |${e.getStackTrace.head}
        """.stripMargin)
    }
  }

  /** Creates LogicalPlan for a given VIEW */
  def createPlanForView(view: Table, alias: Option[String]) = alias match {
    // because hive use things like `_c0` to build the expanded text
    // currently we cannot support view from "create view v1(c1) as ..."
    case None => Subquery(view.getTableName, createPlan(view.getViewExpandedText))
    case Some(aliasText) => Subquery(aliasText, createPlan(view.getViewExpandedText))
  }

  def parseDdl(ddl: String): Seq[Attribute] = {
    val tree =
      try {
        ParseUtils.findRootNonNullToken(
          (new ParseDriver).parse(ddl, null /* no context required for parsing alone */))
      } catch {
        case pe: org.apache.hadoop.hive.ql.parse.ParseException =>
          throw new RuntimeException(s"Failed to parse ddl: '$ddl'", pe)
      }
    assert(tree.asInstanceOf[ASTNode].getText == "TOK_CREATETABLE", "Only CREATE TABLE supported.")
    val tableOps = tree.getChildren
    val colList =
      tableOps
        .find(_.asInstanceOf[ASTNode].getText == "TOK_TABCOLLIST")
        .getOrElse(sys.error("No columnList!")).getChildren

    colList.map(nodeToAttribute)
  }

  /** Extractor for matching Hive's AST Tokens. */
  object Token {
    /** @return matches of the form (tokenName, children). */
    def unapply(t: Any): Option[(String, Seq[ASTNode])] = t match {
      case t: ASTNode =>
        Some((t.getText,
          Option(t.getChildren).map(_.toList).getOrElse(Nil).asInstanceOf[Seq[ASTNode]]))
      case _ => None
    }
  }

  protected def getClauses(clauseNames: Seq[String], nodeList: Seq[ASTNode]): Seq[Option[Node]] = {
    var remainingNodes = nodeList
    val clauses = clauseNames.map { clauseName =>
      val (matches, nonMatches) = remainingNodes.partition(_.getText.toUpperCase == clauseName)
      remainingNodes = nonMatches ++ (if (matches.nonEmpty) matches.tail else Nil)
      matches.headOption
    }

    if (remainingNodes.nonEmpty) {
      sys.error(
        s"""Unhandled clauses: ${remainingNodes.map(dumpTree(_)).mkString("\n")}.
           |You are likely trying to use an unsupported Hive feature."""".stripMargin)
    }
    clauses
  }

  def getClause(clauseName: String, nodeList: Seq[Node]) =
    getClauseOption(clauseName, nodeList).getOrElse(sys.error(
      s"Expected clause $clauseName missing from ${nodeList.map(dumpTree(_)).mkString("\n")}"))

  def getClauseOption(clauseName: String, nodeList: Seq[Node]): Option[Node] = {
    nodeList.filter { case ast: ASTNode => ast.getText == clauseName } match {
      case Seq(oneMatch) => Some(oneMatch)
      case Seq() => None
      case _ => sys.error(s"Found multiple instances of clause $clauseName")
    }
  }

  protected def nodeToAttribute(node: Node): Attribute = node match {
    case Token("TOK_TABCOL", Token(colName, Nil) :: dataType :: Nil) =>
      AttributeReference(colName, nodeToDataType(dataType), true)()

    case a: ASTNode =>
      throw new NotImplementedError(s"No parse rules for:\n ${dumpTree(a).toString} ")
  }

  protected def nodeToDataType(node: Node): DataType = node match {
    case Token("TOK_DECIMAL", precision :: scale :: Nil) =>
      DecimalType(precision.getText.toInt, scale.getText.toInt)
    case Token("TOK_DECIMAL", precision :: Nil) =>
      DecimalType(precision.getText.toInt, 0)
    case Token("TOK_DECIMAL", Nil) => DecimalType.Unlimited
    case Token("TOK_BIGINT", Nil) => LongType
    case Token("TOK_INT", Nil) => IntegerType
    case Token("TOK_TINYINT", Nil) => ByteType
    case Token("TOK_SMALLINT", Nil) => ShortType
    case Token("TOK_BOOLEAN", Nil) => BooleanType
    case Token("TOK_STRING", Nil) => StringType
    case Token("TOK_VARCHAR", Token(_, Nil) :: Nil) => StringType
    case Token("TOK_FLOAT", Nil) => FloatType
    case Token("TOK_DOUBLE", Nil) => DoubleType
    case Token("TOK_DATE", Nil) => DateType
    case Token("TOK_TIMESTAMP", Nil) => TimestampType
    case Token("TOK_BINARY", Nil) => BinaryType
    case Token("TOK_LIST", elementType :: Nil) => ArrayType(nodeToDataType(elementType))
    case Token("TOK_STRUCT",
           Token("TOK_TABCOLLIST", fields) :: Nil) =>
      StructType(fields.map(nodeToStructField))
    case Token("TOK_MAP",
           keyType ::
           valueType :: Nil) =>
      MapType(nodeToDataType(keyType), nodeToDataType(valueType))
    case a: ASTNode =>
      throw new NotImplementedError(s"No parse rules for DataType:\n ${dumpTree(a).toString} ")
  }

  protected def nodeToStructField(node: Node): StructField = node match {
    case Token("TOK_TABCOL",
           Token(fieldName, Nil) ::
           dataType :: Nil) =>
      StructField(fieldName, nodeToDataType(dataType), nullable = true)
    case Token("TOK_TABCOL",
           Token(fieldName, Nil) ::
             dataType ::
             _ /* comment */:: Nil) =>
      StructField(fieldName, nodeToDataType(dataType), nullable = true)
    case a: ASTNode =>
      throw new NotImplementedError(s"No parse rules for StructField:\n ${dumpTree(a).toString} ")
  }

  protected def nameExpressions(exprs: Seq[Expression]): Seq[NamedExpression] = {
    exprs.zipWithIndex.map {
      case (ne: NamedExpression, _) => ne
      case (e, i) => Alias(e, s"c_$i")()
    }
  }

  protected def extractDbNameTableName(tableNameParts: Node): (Option[String], String) = {
    val (db, tableName) =
      tableNameParts.getChildren.map { case Token(part, Nil) => cleanIdentifier(part) } match {
        case Seq(tableOnly) => (None, tableOnly)
        case Seq(databaseName, table) => (Some(databaseName), table)
      }

    (db, tableName)
  }

  /**
   * SELECT MAX(value) FROM src GROUP BY k1, k2, k3 GROUPING SETS((k1, k2), (k2)) 
   * is equivalent to 
   * SELECT MAX(value) FROM src GROUP BY k1, k2 UNION SELECT MAX(value) FROM src GROUP BY k2
   * Check the following link for details.
   * 
https://cwiki.apache.org/confluence/display/Hive/Enhanced+Aggregation%2C+Cube%2C+Grouping+and+Rollup
   *
   * The bitmask denotes the grouping expressions validity for a grouping set,
   * the bitmask also be called as grouping id (`GROUPING__ID`, the virtual column in Hive)
   * e.g. In superset (k1, k2, k3), (bit 0: k1, bit 1: k2, and bit 2: k3), the grouping id of 
   * GROUPING SETS (k1, k2) and (k2) should be 3 and 2 respectively.
   */
  protected def extractGroupingSet(children: Seq[ASTNode]): (Seq[Expression], Seq[Int]) = {
    val (keyASTs, setASTs) = children.partition( n => n match {
        case Token("TOK_GROUPING_SETS_EXPRESSION", children) => false // grouping sets
        case _ => true // grouping keys
      })

    val keys = keyASTs.map(nodeToExpr).toSeq
    val keyMap = keyASTs.map(_.toStringTree).zipWithIndex.toMap

    val bitmasks: Seq[Int] = setASTs.map(set => set match {
      case Token("TOK_GROUPING_SETS_EXPRESSION", null) => 0
      case Token("TOK_GROUPING_SETS_EXPRESSION", children) => 
        children.foldLeft(0)((bitmap, col) => {
          val colString = col.asInstanceOf[ASTNode].toStringTree()
          require(keyMap.contains(colString), s"$colString doens't show up in the GROUP BY list")
          bitmap | 1 << keyMap(colString)
        })
      case _ => sys.error("Expect GROUPING SETS clause")
    })

    (keys, bitmasks)
  }

  protected def nodeToPlan(node: Node): LogicalPlan = node match {
    // Special drop table that also uncaches.
    case Token("TOK_DROPTABLE",
           Token("TOK_TABNAME", tableNameParts) ::
           ifExists) =>
      val tableName = tableNameParts.map { case Token(p, Nil) => p }.mkString(".")
      DropTable(tableName, ifExists.nonEmpty)
    // Support "ANALYZE TABLE tableNmae COMPUTE STATISTICS noscan"
    case Token("TOK_ANALYZE",
            Token("TOK_TAB", Token("TOK_TABNAME", tableNameParts) :: partitionSpec) ::
            isNoscan) =>
      // Reference:
      // https://cwiki.apache.org/confluence/display/Hive/StatsDev#StatsDev-ExistingTables
      if (partitionSpec.nonEmpty) {
        // Analyze partitions will be treated as a Hive native command.
        NativePlaceholder
      } else if (isNoscan.isEmpty) {
        // If users do not specify "noscan", it will be treated as a Hive native command.
        NativePlaceholder
      } else {
        val tableName = tableNameParts.map { case Token(p, Nil) => p }.mkString(".")
        AnalyzeTable(tableName)
      }
    // Just fake explain for any of the native commands.
    case Token("TOK_EXPLAIN", explainArgs)
      if noExplainCommands.contains(explainArgs.head.getText) =>
      ExplainCommand(NoRelation)
    case Token("TOK_EXPLAIN", explainArgs)
      if "TOK_CREATETABLE" == explainArgs.head.getText =>
      val Some(crtTbl) :: _ :: extended :: Nil =
        getClauses(Seq("TOK_CREATETABLE", "FORMATTED", "EXTENDED"), explainArgs)
      ExplainCommand(nodeToPlan(crtTbl), extended != None)
    case Token("TOK_EXPLAIN", explainArgs) =>
      // Ignore FORMATTED if present.
      val Some(query) :: _ :: extended :: Nil =
        getClauses(Seq("TOK_QUERY", "FORMATTED", "EXTENDED"), explainArgs)
      ExplainCommand(nodeToPlan(query), extended != None)

    case Token("TOK_DESCTABLE", describeArgs) =>
      // Reference: https://cwiki.apache.org/confluence/display/Hive/LanguageManual+DDL
      val Some(tableType) :: formatted :: extended :: pretty :: Nil =
        getClauses(Seq("TOK_TABTYPE", "FORMATTED", "EXTENDED", "PRETTY"), describeArgs)
      if (formatted.isDefined || pretty.isDefined) {
        // FORMATTED and PRETTY are not supported and this statement will be treated as
        // a Hive native command.
        NativePlaceholder
      } else {
        tableType match {
          case Token("TOK_TABTYPE", nameParts) if nameParts.size == 1 => {
            nameParts.head match {
              case Token(".", dbName :: tableName :: Nil) =>
                // It is describing a table with the format like "describe db.table".
                // TODO: Actually, a user may mean tableName.columnName. Need to resolve this issue.
                val (db, tableName) = extractDbNameTableName(nameParts.head)
                DescribeCommand(
                  UnresolvedRelation(db, tableName, None), extended.isDefined)
              case Token(".", dbName :: tableName :: colName :: Nil) =>
                // It is describing a column with the format like "describe db.table column".
                NativePlaceholder
              case tableName =>
                // It is describing a table with the format like "describe table".
                DescribeCommand(
                  UnresolvedRelation(None, tableName.getText, None),
                  extended.isDefined)
            }
          }
          // All other cases.
          case _ => NativePlaceholder
        }
      }

    case Token("TOK_CREATETABLE", children)
        if children.collect { case t @ Token("TOK_QUERY", _) => t }.nonEmpty =>
      // Reference: https://cwiki.apache.org/confluence/display/Hive/LanguageManual+DDL
      val (
          Some(tableNameParts) ::
          _ /* likeTable */ ::
          Some(query) ::
          allowExisting +:
          ignores) =
        getClauses(
          Seq(
            "TOK_TABNAME",
            "TOK_LIKETABLE",
            "TOK_QUERY",
            "TOK_IFNOTEXISTS",
            "TOK_TABLECOMMENT",
            "TOK_TABCOLLIST",
            "TOK_TABLEPARTCOLS", // Partitioned by
            "TOK_TABLEBUCKETS", // Clustered by
            "TOK_TABLESKEWED", // Skewed by
            "TOK_TABLEROWFORMAT",
            "TOK_TABLESERIALIZER",
            "TOK_FILEFORMAT_GENERIC", // For file formats not natively supported by Hive.
            "TOK_TBLSEQUENCEFILE", // Stored as SequenceFile
            "TOK_TBLTEXTFILE", // Stored as TextFile
            "TOK_TBLRCFILE", // Stored as RCFile
            "TOK_TBLORCFILE", // Stored as ORC File
            "TOK_TABLEFILEFORMAT", // User-provided InputFormat and OutputFormat
            "TOK_STORAGEHANDLER", // Storage handler
            "TOK_TABLELOCATION",
            "TOK_TABLEPROPERTIES"),
          children)
      val (db, tableName) = extractDbNameTableName(tableNameParts)

      CreateTableAsSelect(db, tableName, nodeToPlan(query), allowExisting != None, Some(node))

    // If its not a "CREATE TABLE AS" like above then just pass it back to hive as a native command.
    case Token("TOK_CREATETABLE", _) => NativePlaceholder

    // Support "TRUNCATE TABLE table_name [PARTITION partition_spec]"
    case Token("TOK_TRUNCATETABLE",
          Token("TOK_TABLE_PARTITION",table)::Nil) =>  NativePlaceholder

    case Token("TOK_QUERY",
           Token("TOK_FROM", fromClause :: Nil) ::
           insertClauses) =>

      // Return one query for each insert clause.
      val queries = insertClauses.map { case Token("TOK_INSERT", singleInsert) =>
        val (
            intoClause ::
            destClause ::
            selectClause ::
            selectDistinctClause ::
            whereClause ::
            groupByClause ::
            rollupGroupByClause ::
            cubeGroupByClause ::
            groupingSetsClause ::
            orderByClause ::
            havingClause ::
            sortByClause ::
            clusterByClause ::
            distributeByClause ::
            limitClause ::
            lateralViewClause ::
            windowClause :: Nil) = {
          getClauses(
            Seq(
              "TOK_INSERT_INTO",
              "TOK_DESTINATION",
              "TOK_SELECT",
              "TOK_SELECTDI",
              "TOK_WHERE",
              "TOK_GROUPBY",
              "TOK_ROLLUP_GROUPBY",
              "TOK_CUBE_GROUPBY",
              "TOK_GROUPING_SETS",
              "TOK_ORDERBY",
              "TOK_HAVING",
              "TOK_SORTBY",
              "TOK_CLUSTERBY",
              "TOK_DISTRIBUTEBY",
              "TOK_LIMIT",
              "TOK_LATERAL_VIEW",
              "WINDOW"),
            singleInsert)
        }

        initWindowDef(windowClause)

        val relations = nodeToRelation(fromClause)
        val withWhere = whereClause.map { whereNode =>
          val Seq(whereExpr) = whereNode.getChildren.toSeq
          Filter(nodeToExpr(whereExpr), relations)
        }.getOrElse(relations)

        val select =
          (selectClause orElse selectDistinctClause).getOrElse(sys.error("No select clause."))

        // Script transformations are expressed as a select clause with a single expression of type
        // TOK_TRANSFORM
        val transformation = select.getChildren.head match {
          case Token("TOK_SELEXPR",
                 Token("TOK_TRANSFORM",
                   Token("TOK_EXPLIST", inputExprs) ::
                   Token("TOK_SERDE", Nil) ::
                   Token("TOK_RECORDWRITER", writerClause) ::
                   // TODO: Need to support other types of (in/out)put
                   Token(script, Nil) ::
                   Token("TOK_SERDE", serdeClause) ::
                   Token("TOK_RECORDREADER", readerClause) ::
                   outputClause :: Nil) :: Nil) =>

            val output = outputClause match {
              case Token("TOK_ALIASLIST", aliases) =>
                aliases.map { case Token(name, Nil) => AttributeReference(name, StringType)() }
              case Token("TOK_TABCOLLIST", attributes) =>
                attributes.map { case Token("TOK_TABCOL", Token(name, Nil) :: dataType :: Nil) =>
                  AttributeReference(name, nodeToDataType(dataType))() }
            }
            val unescapedScript = BaseSemanticAnalyzer.unescapeSQLString(script)

            Some(
              logical.ScriptTransformation(
                inputExprs.map(nodeToExpr),
                unescapedScript,
                output,
                withWhere))
          case _ => None
        }

        val withLateralView = lateralViewClause.map { lv =>
          val Token("TOK_SELECT",
          Token("TOK_SELEXPR", clauses) :: Nil) = lv.getChildren.head

          val alias =
            getClause("TOK_TABALIAS", clauses).getChildren.head.asInstanceOf[ASTNode].getText

          Generate(
            nodesToGenerator(clauses),
            join = true,
            outer = false,
            Some(alias.toLowerCase),
            withWhere)
        }.getOrElse(withWhere)

        // The projection of the query can either be a normal projection, an aggregation
        // (if there is a group by) or a script transformation.
<<<<<<< HEAD
        val withProject: LogicalPlan = transformation.getOrElse {
          val selectExpressions = 
            nameExpressions(select.getChildren.flatMap(selExprNodeToExpr).toSeq)
          Seq(
            groupByClause.map(e => e match {
              case Token("TOK_GROUPBY", children) =>
                // Not a transformation so must be either project or aggregation.
                Aggregate(children.map(nodeToExpr), selectExpressions, withLateralView)
              case _ => sys.error("Expect GROUP BY")
            }),
            groupingSetsClause.map(e => e match {
              case Token("TOK_GROUPING_SETS", children) =>
                val(groupByExprs, masks) = extractGroupingSet(children)
                GroupingSet(masks, groupByExprs, withLateralView, selectExpressions)
              case _ => sys.error("Expect GROUPING SETS")
            }),
            rollupGroupByClause.map(e => e match {
              case Token("TOK_ROLLUP_GROUPBY", children) =>
                Rollup(children.map(nodeToExpr), withLateralView, selectExpressions)
              case _ => sys.error("Expect WITH ROLLUP")
            }),
            cubeGroupByClause.map(e => e match {
              case Token("TOK_CUBE_GROUPBY", children) =>
                Cube(children.map(nodeToExpr), withLateralView, selectExpressions)
              case _ => sys.error("Expect WITH CUBE")
            }), 
            Some(Project(selectExpressions, withLateralView))).flatten.head
=======
        val withProject = transformation.getOrElse {
          // Not a transformation so must be either project or aggregation.
          val selectExpressions = nameExpressions(select.getChildren.flatMap(selExprNodeToExpr))

          //not support both window and group by yet
          groupByClause match {
            case Some(groupBy) =>
              Aggregate(groupBy.getChildren.map(nodeToExpr), selectExpressions, withLateralView)
            case None => {
              val withWindowView = windowToPlan(selectExpressions, withLateralView)
              Project(selectExpressions, withWindowView)
            }
          }
>>>>>>> 423472e2
        }

        val withDistinct =
          if (selectDistinctClause.isDefined) Distinct(withProject) else withProject

        val withHaving = havingClause.map { h =>
          val havingExpr = h.getChildren.toSeq match { case Seq(hexpr) => nodeToExpr(hexpr) }
          // Note that we added a cast to boolean. If the expression itself is already boolean,
          // the optimizer will get rid of the unnecessary cast.
          Filter(Cast(havingExpr, BooleanType), withDistinct)
        }.getOrElse(withDistinct)

        val withSort =
          (orderByClause, sortByClause, distributeByClause, clusterByClause) match {
            case (Some(totalOrdering), None, None, None) =>
              Sort(totalOrdering.getChildren.map(nodeToSortOrder), withHaving)
            case (None, Some(perPartitionOrdering), None, None) =>
              SortPartitions(perPartitionOrdering.getChildren.map(nodeToSortOrder), withHaving)
            case (None, None, Some(partitionExprs), None) =>
              Repartition(partitionExprs.getChildren.map(nodeToExpr), withHaving)
            case (None, Some(perPartitionOrdering), Some(partitionExprs), None) =>
              SortPartitions(perPartitionOrdering.getChildren.map(nodeToSortOrder),
                Repartition(partitionExprs.getChildren.map(nodeToExpr), withHaving))
            case (None, None, None, Some(clusterExprs)) =>
              SortPartitions(clusterExprs.getChildren.map(nodeToExpr).map(SortOrder(_, Ascending)),
                Repartition(clusterExprs.getChildren.map(nodeToExpr), withHaving))
            case (None, None, None, None) => withHaving
            case _ => sys.error("Unsupported set of ordering / distribution clauses.")
          }

        val withLimit =
          limitClause.map(l => nodeToExpr(l.getChildren.head))
            .map(Limit(_, withSort))
            .getOrElse(withSort)

        // TOK_INSERT_INTO means to add files to the table.
        // TOK_DESTINATION means to overwrite the table.
        val resultDestination =
          (intoClause orElse destClause).getOrElse(sys.error("No destination found."))
        val overwrite = intoClause.isEmpty
        nodeToDest(
          resultDestination,
          withLimit,
          overwrite)
      }

      // If there are multiple INSERTS just UNION them together into on query.
      queries.reduceLeft(Union)

    case Token("TOK_UNION", left :: right :: Nil) => Union(nodeToPlan(left), nodeToPlan(right))

    case a: ASTNode =>
      throw new NotImplementedError(s"No parse rules for:\n ${dumpTree(a).toString} ")
  }

  val allJoinTokens = "(TOK_.*JOIN)".r
  val laterViewToken = "TOK_LATERAL_VIEW(.*)".r
  def nodeToRelation(node: Node): LogicalPlan = node match {
    case Token("TOK_SUBQUERY",
           query :: Token(alias, Nil) :: Nil) =>
      Subquery(cleanIdentifier(alias), nodeToPlan(query))

    case Token(laterViewToken(isOuter), selectClause :: relationClause :: Nil) =>
      val Token("TOK_SELECT",
            Token("TOK_SELEXPR", clauses) :: Nil) = selectClause

      val alias = getClause("TOK_TABALIAS", clauses).getChildren.head.asInstanceOf[ASTNode].getText

      Generate(
        nodesToGenerator(clauses),
        join = true,
        outer = isOuter.nonEmpty,
        Some(alias.toLowerCase),
        nodeToRelation(relationClause))

    /* All relations, possibly with aliases or sampling clauses. */
    case Token("TOK_TABREF", clauses) =>
      // If the last clause is not a token then it's the alias of the table.
      val (nonAliasClauses, aliasClause) =
        if (clauses.last.getText.startsWith("TOK")) {
          (clauses, None)
        } else {
          (clauses.dropRight(1), Some(clauses.last))
        }

      val (Some(tableNameParts) ::
          splitSampleClause ::
          bucketSampleClause :: Nil) = {
        getClauses(Seq("TOK_TABNAME", "TOK_TABLESPLITSAMPLE", "TOK_TABLEBUCKETSAMPLE"),
          nonAliasClauses)
      }

      val (db, tableName) =
        tableNameParts.getChildren.map{ case Token(part, Nil) => cleanIdentifier(part)} match {
          case Seq(tableOnly) => (None, tableOnly)
          case Seq(databaseName, table) => (Some(databaseName), table)
      }
      val alias = aliasClause.map { case Token(a, Nil) => cleanIdentifier(a) }
      val relation = UnresolvedRelation(db, tableName, alias)

      // Apply sampling if requested.
      (bucketSampleClause orElse splitSampleClause).map {
        case Token("TOK_TABLESPLITSAMPLE",
               Token("TOK_ROWCOUNT", Nil) ::
               Token(count, Nil) :: Nil) =>
          Limit(Literal(count.toInt), relation)
        case Token("TOK_TABLESPLITSAMPLE",
               Token("TOK_PERCENT", Nil) ::
               Token(fraction, Nil) :: Nil) =>
          Sample(fraction.toDouble, withReplacement = false, (math.random * 1000).toInt, relation)
        case Token("TOK_TABLEBUCKETSAMPLE",
               Token(numerator, Nil) ::
               Token(denominator, Nil) :: Nil) =>
          val fraction = numerator.toDouble / denominator.toDouble
          Sample(fraction, withReplacement = false, (math.random * 1000).toInt, relation)
        case a: ASTNode =>
          throw new NotImplementedError(
            s"""No parse rules for sampling clause: ${a.getType}, text: ${a.getText} :
           |${dumpTree(a).toString}" +
         """.stripMargin)
      }.getOrElse(relation)

    case Token("TOK_UNIQUEJOIN", joinArgs) =>
      val tableOrdinals =
        joinArgs.zipWithIndex.filter {
          case (arg, i) => arg.getText == "TOK_TABREF"
        }.map(_._2)

      val isPreserved = tableOrdinals.map(i => (i - 1 < 0) || joinArgs(i - 1).getText == "PRESERVE")
      val tables = tableOrdinals.map(i => nodeToRelation(joinArgs(i)))
      val joinExpressions = tableOrdinals.map(i => joinArgs(i + 1).getChildren.map(nodeToExpr))

      val joinConditions = joinExpressions.sliding(2).map {
        case Seq(c1, c2) =>
          val predicates = (c1, c2).zipped.map { case (e1, e2) => EqualTo(e1, e2): Expression }
          predicates.reduceLeft(And)
      }.toBuffer

      val joinType = isPreserved.sliding(2).map {
        case Seq(true, true) => FullOuter
        case Seq(true, false) => LeftOuter
        case Seq(false, true) => RightOuter
        case Seq(false, false) => Inner
      }.toBuffer

      val joinedTables = tables.reduceLeft(Join(_,_, Inner, None))

      // Must be transform down.
      val joinedResult = joinedTables transform {
        case j: Join =>
          j.copy(
            condition = Some(joinConditions.remove(joinConditions.length - 1)),
            joinType = joinType.remove(joinType.length - 1))
      }

      val groups = (0 until joinExpressions.head.size).map(i => Coalesce(joinExpressions.map(_(i))))

      // Unique join is not really the same as an outer join so we must group together results where
      // the joinExpressions are the same, taking the First of each value is only okay because the
      // user of a unique join is implicitly promising that there is only one result.
      // TODO: This doesn't actually work since [[Star]] is not a valid aggregate expression.
      // instead we should figure out how important supporting this feature is and whether it is
      // worth the number of hacks that will be required to implement it.  Namely, we need to add
      // some sort of mapped star expansion that would expand all child output row to be similarly
      // named output expressions where some aggregate expression has been applied (i.e. First).
      ??? // Aggregate(groups, Star(None, First(_)) :: Nil, joinedResult)

    case Token(allJoinTokens(joinToken),
           relation1 ::
           relation2 :: other) =>
      if (!(other.size <= 1)) {
        sys.error(s"Unsupported join operation: $other")
      }

      val joinType = joinToken match {
        case "TOK_JOIN" => Inner
        case "TOK_CROSSJOIN" => Inner
        case "TOK_RIGHTOUTERJOIN" => RightOuter
        case "TOK_LEFTOUTERJOIN" => LeftOuter
        case "TOK_FULLOUTERJOIN" => FullOuter
        case "TOK_LEFTSEMIJOIN" => LeftSemi
      }
      Join(nodeToRelation(relation1),
        nodeToRelation(relation2),
        joinType,
        other.headOption.map(nodeToExpr))

    case a: ASTNode =>
      throw new NotImplementedError(s"No parse rules for:\n ${dumpTree(a).toString} ")
  }

  def nodeToSortOrder(node: Node): SortOrder = node match {
    case Token("TOK_TABSORTCOLNAMEASC", sortExpr :: Nil) =>
      SortOrder(nodeToExpr(sortExpr), Ascending)
    case Token("TOK_TABSORTCOLNAMEDESC", sortExpr :: Nil) =>
      SortOrder(nodeToExpr(sortExpr), Descending)

    case a: ASTNode =>
      throw new NotImplementedError(s"No parse rules for:\n ${dumpTree(a).toString} ")
  }

  val destinationToken = "TOK_DESTINATION|TOK_INSERT_INTO".r
  protected def nodeToDest(
      node: Node,
      query: LogicalPlan,
      overwrite: Boolean): LogicalPlan = node match {
    case Token(destinationToken(),
           Token("TOK_DIR",
             Token("TOK_TMP_FILE", Nil) :: Nil) :: Nil) =>
      query

    case Token(destinationToken(),
           Token("TOK_TAB",
              tableArgs) :: Nil) =>
      val Some(tableNameParts) :: partitionClause :: Nil =
        getClauses(Seq("TOK_TABNAME", "TOK_PARTSPEC"), tableArgs)

      val (db, tableName) = extractDbNameTableName(tableNameParts)

      val partitionKeys = partitionClause.map(_.getChildren.map {
        // Parse partitions. We also make keys case insensitive.
        case Token("TOK_PARTVAL", Token(key, Nil) :: Token(value, Nil) :: Nil) =>
          cleanIdentifier(key.toLowerCase) -> Some(PlanUtils.stripQuotes(value))
        case Token("TOK_PARTVAL", Token(key, Nil) :: Nil) =>
          cleanIdentifier(key.toLowerCase) -> None
      }.toMap).getOrElse(Map.empty)

      InsertIntoTable(UnresolvedRelation(db, tableName, None), partitionKeys, query, overwrite)

    case a: ASTNode =>
      throw new NotImplementedError(s"No parse rules for:\n ${dumpTree(a).toString} ")
  }

  protected def selExprNodeToExpr(node: Node): Option[Expression] = node match {
    case Token("TOK_SELEXPR",
           e :: Nil) =>
      Some(nodeToExpr(e))

    case Token("TOK_SELEXPR",
           e :: Token(alias, Nil) :: Nil) =>
      Some(Alias(nodeToExpr(e), cleanIdentifier(alias))())

    /* Hints are ignored */
    case Token("TOK_HINTLIST", _) => None

    case a: ASTNode =>
      throw new NotImplementedError(s"No parse rules for:\n ${dumpTree(a).toString} ")
  }

  // store the window def of current sql
  // use thread id as key to avoid mistake when multi-sqls parse at the same time
  protected val windowDefMap = new ConcurrentHashMap[Long, Map[String, Seq[ASTNode]]]()

  // store the window spec number of current sql
  protected val windowNoMap = new ConcurrentHashMap[Long, Int]()

  protected def initWindowDef(windowClause: Option[Node]) = {

    var winDefs = Map[String, Seq[ASTNode]]()

    windowClause match {
      case Some(window) => window.getChildren.foreach {
        case Token("TOK_WINDOWDEF", Token(alias, Nil) :: Token("TOK_WINDOWSPEC", ws) :: Nil) => {
          winDefs += alias -> ws
        }
      }
      case None => // do nothing
    }

    windowDefMap.put(Thread.currentThread().getId, winDefs)
    windowNoMap.put(Thread.currentThread().getId, 0)
  }

  protected def nextWindowNo: Int = {
    var no = windowNoMap.get(Thread.currentThread().getId)
    no += 1
    windowNoMap.put(Thread.currentThread().getId, no)
    no
  }
  protected def translateWindowSpec(windowSpec: Seq[ASTNode]): Seq[ASTNode]= {

    windowSpec match {
      case Token(alias, Nil) :: Nil => translateWindowSpec(getWindowSpec(alias))
      case Token(alias, Nil) :: frame => {
        val (partitionClause :: rowsFrame :: valueFrame :: Nil) = getClauses(
          Seq(
            "TOK_PARTITIONINGSPEC",
            "TOK_WINDOWRANGE",
            "TOK_WINDOWVALUES"),
          translateWindowSpec(getWindowSpec(alias)))
        partitionClause match {
          case Some(partition) => partition.asInstanceOf[ASTNode] :: frame
          case None => frame
        }
      }
      case e => e
    }
  }

  protected def getWindowSpec(alias: String): Seq[ASTNode]= {
    windowDefMap.get(Thread.currentThread().getId).getOrElse(
      alias, sys.error("no window def for " + alias))
  }

  protected def windowToPlan(selectExpressions: Seq[NamedExpression],
    withLateralView: LogicalPlan): LogicalPlan = {

    val windowAttributes = new ArrayBuffer[WindowAttribute]
    val attrExpressions = new ArrayBuffer[NamedExpression]
    selectExpressions.foreach { sel =>
      sel.collect {
        case win: WindowAttribute => windowAttributes += win
        case attr: UnresolvedAttribute =>
          if (!attrExpressions.contains(attr)) attrExpressions += attr
      }
    }

    // Multi-step of WindowFunction will be needed,
    // if there're multi-windowAttributes with different window partitions,
    var currentPlan = withLateralView
    while (!windowAttributes.isEmpty) {

      var currentPartition: WindowPartition = null
      val computeExpressions = new ArrayBuffer[WindowAttribute]
      val otherExpressions = attrExpressions.clone()

      windowAttributes.foreach(expr => {
        val windowPartition = expr.windowSpec.windowPartition

        if (currentPartition == null) {
          computeExpressions += expr
          currentPartition = windowPartition
        } else if (currentPartition == windowPartition) {
          computeExpressions += expr
        }
      })

      val partitionExpr = currentPartition.partitionBy
      val sortExpr = currentPartition.sortBy

      val withWindowPartition =
        if (partitionExpr.size > 0) {
          if (sortExpr.size > 0) SortPartitions(sortExpr, Repartition(partitionExpr, currentPlan))
          else Repartition(partitionExpr, currentPlan)
        } else {
          if (sortExpr.size > 0) Sort(sortExpr, currentPlan)
          else currentPlan
        }

      (partitionExpr ++ sortExpr.map(_.child)).collect {
        case attr: UnresolvedAttribute =>
          if (!otherExpressions.contains(attr)) otherExpressions += attr
      }

      currentPlan = WindowFunction(
        partitionExpr, computeExpressions.toSeq, otherExpressions, withWindowPartition)
      attrExpressions ++= computeExpressions
      windowAttributes --= computeExpressions

    }
    currentPlan
  }

  protected def checkWindowSpec(windowSpec: Seq[ASTNode]): WindowSpec = {

    val (partitionClause :: rowsFrame :: valueFrame :: Nil) = getClauses(
      Seq(
        "TOK_PARTITIONINGSPEC",
        "TOK_WINDOWRANGE",
        "TOK_WINDOWVALUES"),
      translateWindowSpec(windowSpec))

    val wp = partitionClause match {
      case Some(partition) => {
        val (orderByClause :: sortByClause :: distributeByClause :: clusterByClause :: Nil) =
          getClauses(
            Seq(
              "TOK_ORDERBY",
              "TOK_SORTBY",
              "TOK_DISTRIBUTEBY",
              "TOK_CLUSTERBY"),
            partition.getChildren.toIndexedSeq.asInstanceOf[Seq[ASTNode]])

        val partitionExpr = (distributeByClause orElse clusterByClause) match {
          case Some(partitionBy) => partitionBy.getChildren.map(nodeToExpr)
          case None => Seq()
        }

        val sortByExpr = (orderByClause orElse sortByClause) match {
          case Some(sortBy) => sortBy.getChildren.map(nodeToSortOrder)
          case None => Seq()
        }
        WindowPartition(partitionExpr, sortByExpr)
      }
      case None => WindowPartition(Seq(), Seq())
    }


    (rowsFrame orElse valueFrame) match {
      case Some(frame) => {
        val rangeSeq = frame.getChildren.toIndexedSeq

        if (rangeSeq.size > 0) {

          val preceding = rangeSeq.get(0) match {
            case Token("preceding", Token(name, Nil) :: Nil) =>
              if (name == "unbounded") Int.MaxValue
              else name.toInt
            case Token("current", Nil) => 0
            case _ => 0
          }

          val following = if (rangeSeq.size > 1) {
            rangeSeq.get(1) match {
              case Token("following", Token(name, Nil) :: Nil) =>
                if (name == "unbounded") Int.MaxValue
                else name.toInt
              case Token("current", Nil) => 0
              case _ => 0
            }
          } else 0

          if (rowsFrame.isDefined) {
            WindowSpec(wp, WindowFrame("ROWS_FRAME", preceding, following))
          } else {
            WindowSpec(wp, WindowFrame("VALUE_FRAME", preceding, following))
          }
          
        } else WindowSpec(wp, null)
      }
      case None => WindowSpec(wp, null)
    }
  }

  protected val escapedIdentifier = "`([^`]+)`".r
  /** Strips backticks from ident if present */
  protected def cleanIdentifier(ident: String): String = ident match {
    case escapedIdentifier(i) => i
    case plainIdent => plainIdent
  }

  val numericAstTypes = Seq(
    HiveParser.Number,
    HiveParser.TinyintLiteral,
    HiveParser.SmallintLiteral,
    HiveParser.BigintLiteral,
    HiveParser.DecimalLiteral)

  /* Case insensitive matches */
  val ARRAY = "(?i)ARRAY".r
  val COUNT = "(?i)COUNT".r
  val AVG = "(?i)AVG".r
  val SUM = "(?i)SUM".r
  val MAX = "(?i)MAX".r
  val MIN = "(?i)MIN".r
  val UPPER = "(?i)UPPER".r
  val LOWER = "(?i)LOWER".r
  val RAND = "(?i)RAND".r
  val AND = "(?i)AND".r
  val OR = "(?i)OR".r
  val NOT = "(?i)NOT".r
  val TRUE = "(?i)TRUE".r
  val FALSE = "(?i)FALSE".r
  val LIKE = "(?i)LIKE".r
  val RLIKE = "(?i)RLIKE".r
  val REGEXP = "(?i)REGEXP".r
  val IN = "(?i)IN".r
  val DIV = "(?i)DIV".r
  val BETWEEN = "(?i)BETWEEN".r
  val WHEN = "(?i)WHEN".r
  val CASE = "(?i)CASE".r
  val SUBSTR = "(?i)SUBSTR(?:ING)?".r
  val SQRT = "(?i)SQRT".r

  protected def nodeToExpr(node: Node): Expression = node match {
    /* Attribute References */
    case Token("TOK_TABLE_OR_COL",
           Token(name, Nil) :: Nil) =>
      UnresolvedAttribute(cleanIdentifier(name))
    case Token(".", qualifier :: Token(attr, Nil) :: Nil) =>
      nodeToExpr(qualifier) match {
        case UnresolvedAttribute(qualifierName) =>
          UnresolvedAttribute(qualifierName + "." + cleanIdentifier(attr))
        case other => GetField(other, attr)
      }

    /* Stars (*) */
    case Token("TOK_ALLCOLREF", Nil) => Star(None)
    // The format of dbName.tableName.* cannot be parsed by HiveParser. TOK_TABNAME will only
    // has a single child which is tableName.
    case Token("TOK_ALLCOLREF", Token("TOK_TABNAME", Token(name, Nil) :: Nil) :: Nil) =>
      Star(Some(name))

    /* Aggregate Functions */
    case Token("TOK_FUNCTION", Token(AVG(), Nil) :: arg :: Nil) => Average(nodeToExpr(arg))
    case Token("TOK_FUNCTION", Token(COUNT(), Nil) :: arg :: Nil) => Count(nodeToExpr(arg))
    case Token("TOK_FUNCTIONSTAR", Token(COUNT(), Nil) :: Nil) => Count(Literal(1))
    case Token("TOK_FUNCTIONDI", Token(COUNT(), Nil) :: args) => CountDistinct(args.map(nodeToExpr))
    case Token("TOK_FUNCTION", Token(SUM(), Nil) :: arg :: Nil) => Sum(nodeToExpr(arg))
    case Token("TOK_FUNCTIONDI", Token(SUM(), Nil) :: arg :: Nil) => SumDistinct(nodeToExpr(arg))
    case Token("TOK_FUNCTION", Token(MAX(), Nil) :: arg :: Nil) => Max(nodeToExpr(arg))
    case Token("TOK_FUNCTION", Token(MIN(), Nil) :: arg :: Nil) => Min(nodeToExpr(arg))

    /* System functions about string operations */
    case Token("TOK_FUNCTION", Token(UPPER(), Nil) :: arg :: Nil) => Upper(nodeToExpr(arg))
    case Token("TOK_FUNCTION", Token(LOWER(), Nil) :: arg :: Nil) => Lower(nodeToExpr(arg))

    /* Casts */
    case Token("TOK_FUNCTION", Token("TOK_STRING", Nil) :: arg :: Nil) =>
      Cast(nodeToExpr(arg), StringType)
    case Token("TOK_FUNCTION", Token("TOK_VARCHAR", _) :: arg :: Nil) =>
      Cast(nodeToExpr(arg), StringType)
    case Token("TOK_FUNCTION", Token("TOK_CHAR", _) :: arg :: Nil) =>
      Cast(nodeToExpr(arg), StringType)
    case Token("TOK_FUNCTION", Token("TOK_INT", Nil) :: arg :: Nil) =>
      Cast(nodeToExpr(arg), IntegerType)
    case Token("TOK_FUNCTION", Token("TOK_BIGINT", Nil) :: arg :: Nil) =>
      Cast(nodeToExpr(arg), LongType)
    case Token("TOK_FUNCTION", Token("TOK_FLOAT", Nil) :: arg :: Nil) =>
      Cast(nodeToExpr(arg), FloatType)
    case Token("TOK_FUNCTION", Token("TOK_DOUBLE", Nil) :: arg :: Nil) =>
      Cast(nodeToExpr(arg), DoubleType)
    case Token("TOK_FUNCTION", Token("TOK_SMALLINT", Nil) :: arg :: Nil) =>
      Cast(nodeToExpr(arg), ShortType)
    case Token("TOK_FUNCTION", Token("TOK_TINYINT", Nil) :: arg :: Nil) =>
      Cast(nodeToExpr(arg), ByteType)
    case Token("TOK_FUNCTION", Token("TOK_BINARY", Nil) :: arg :: Nil) =>
      Cast(nodeToExpr(arg), BinaryType)
    case Token("TOK_FUNCTION", Token("TOK_BOOLEAN", Nil) :: arg :: Nil) =>
      Cast(nodeToExpr(arg), BooleanType)
    case Token("TOK_FUNCTION", Token("TOK_DECIMAL", precision :: scale :: nil) :: arg :: Nil) =>
      Cast(nodeToExpr(arg), DecimalType(precision.getText.toInt, scale.getText.toInt))
    case Token("TOK_FUNCTION", Token("TOK_DECIMAL", precision :: Nil) :: arg :: Nil) =>
      Cast(nodeToExpr(arg), DecimalType(precision.getText.toInt, 0))
    case Token("TOK_FUNCTION", Token("TOK_DECIMAL", Nil) :: arg :: Nil) =>
      Cast(nodeToExpr(arg), DecimalType.Unlimited)
    case Token("TOK_FUNCTION", Token("TOK_TIMESTAMP", Nil) :: arg :: Nil) =>
      Cast(nodeToExpr(arg), TimestampType)
    case Token("TOK_FUNCTION", Token("TOK_DATE", Nil) :: arg :: Nil) =>
      Cast(nodeToExpr(arg), DateType)

    /* Arithmetic */
    case Token("-", child :: Nil) => UnaryMinus(nodeToExpr(child))
    case Token("~", child :: Nil) => BitwiseNot(nodeToExpr(child))
    case Token("+", left :: right:: Nil) => Add(nodeToExpr(left), nodeToExpr(right))
    case Token("-", left :: right:: Nil) => Subtract(nodeToExpr(left), nodeToExpr(right))
    case Token("*", left :: right:: Nil) => Multiply(nodeToExpr(left), nodeToExpr(right))
    case Token("/", left :: right:: Nil) => Divide(nodeToExpr(left), nodeToExpr(right))
    case Token(DIV(), left :: right:: Nil) =>
      Cast(Divide(nodeToExpr(left), nodeToExpr(right)), LongType)
    case Token("%", left :: right:: Nil) => Remainder(nodeToExpr(left), nodeToExpr(right))
    case Token("&", left :: right:: Nil) => BitwiseAnd(nodeToExpr(left), nodeToExpr(right))
    case Token("|", left :: right:: Nil) => BitwiseOr(nodeToExpr(left), nodeToExpr(right))
    case Token("^", left :: right:: Nil) => BitwiseXor(nodeToExpr(left), nodeToExpr(right))
    case Token("TOK_FUNCTION", Token(SQRT(), Nil) :: arg :: Nil) => Sqrt(nodeToExpr(arg))

    /* Comparisons */
    case Token("=", left :: right:: Nil) => EqualTo(nodeToExpr(left), nodeToExpr(right))
    case Token("==", left :: right:: Nil) => EqualTo(nodeToExpr(left), nodeToExpr(right))
    case Token("<=>", left :: right:: Nil) => EqualNullSafe(nodeToExpr(left), nodeToExpr(right))
    case Token("!=", left :: right:: Nil) => Not(EqualTo(nodeToExpr(left), nodeToExpr(right)))
    case Token("<>", left :: right:: Nil) => Not(EqualTo(nodeToExpr(left), nodeToExpr(right)))
    case Token(">", left :: right:: Nil) => GreaterThan(nodeToExpr(left), nodeToExpr(right))
    case Token(">=", left :: right:: Nil) => GreaterThanOrEqual(nodeToExpr(left), nodeToExpr(right))
    case Token("<", left :: right:: Nil) => LessThan(nodeToExpr(left), nodeToExpr(right))
    case Token("<=", left :: right:: Nil) => LessThanOrEqual(nodeToExpr(left), nodeToExpr(right))
    case Token(LIKE(), left :: right:: Nil) => Like(nodeToExpr(left), nodeToExpr(right))
    case Token(RLIKE(), left :: right:: Nil) => RLike(nodeToExpr(left), nodeToExpr(right))
    case Token(REGEXP(), left :: right:: Nil) => RLike(nodeToExpr(left), nodeToExpr(right))
    case Token("TOK_FUNCTION", Token("TOK_ISNOTNULL", Nil) :: child :: Nil) =>
      IsNotNull(nodeToExpr(child))
    case Token("TOK_FUNCTION", Token("TOK_ISNULL", Nil) :: child :: Nil) =>
      IsNull(nodeToExpr(child))
    case Token("TOK_FUNCTION", Token(IN(), Nil) :: value :: list) =>
      In(nodeToExpr(value), list.map(nodeToExpr))
    case Token("TOK_FUNCTION",
           Token(BETWEEN(), Nil) ::
           kw ::
           target ::
           minValue ::
           maxValue :: Nil) =>

      val targetExpression = nodeToExpr(target)
      val betweenExpr =
        And(
          GreaterThanOrEqual(targetExpression, nodeToExpr(minValue)),
          LessThanOrEqual(targetExpression, nodeToExpr(maxValue)))
      kw match {
        case Token("KW_FALSE", Nil) => betweenExpr
        case Token("KW_TRUE", Nil) => Not(betweenExpr)
      }

    /* Boolean Logic */
    case Token(AND(), left :: right:: Nil) => And(nodeToExpr(left), nodeToExpr(right))
    case Token(OR(), left :: right:: Nil) => Or(nodeToExpr(left), nodeToExpr(right))
    case Token(NOT(), child :: Nil) => Not(nodeToExpr(child))

    /* Case statements */
    case Token("TOK_FUNCTION", Token(WHEN(), Nil) :: branches) =>
      CaseWhen(branches.map(nodeToExpr))
    case Token("TOK_FUNCTION", Token(CASE(), Nil) :: branches) =>
      val transformed = branches.drop(1).sliding(2, 2).map {
        case Seq(condVal, value) =>
          // FIXME (SPARK-2155): the key will get evaluated for multiple times in CaseWhen's eval().
          // Hence effectful / non-deterministic key expressions are *not* supported at the moment.
          // We should consider adding new Expressions to get around this.
          Seq(EqualTo(nodeToExpr(branches(0)), nodeToExpr(condVal)),
              nodeToExpr(value))
        case Seq(elseVal) => Seq(nodeToExpr(elseVal))
      }.toSeq.reduce(_ ++ _)
      CaseWhen(transformed)

    /* Complex datatype manipulation */
    case Token("[", child :: ordinal :: Nil) =>
      GetItem(nodeToExpr(child), nodeToExpr(ordinal))

    /* Other functions */
    case Token("TOK_FUNCTION", Token(ARRAY(), Nil) :: children) =>
      CreateArray(children.map(nodeToExpr))
    case Token("TOK_FUNCTION", Token(RAND(), Nil) :: Nil) => Rand
    case Token("TOK_FUNCTION", Token(SUBSTR(), Nil) :: string :: pos :: Nil) =>
      Substring(nodeToExpr(string), nodeToExpr(pos), Literal(Integer.MAX_VALUE, IntegerType))
    case Token("TOK_FUNCTION", Token(SUBSTR(), Nil) :: string :: pos :: length :: Nil) =>
      Substring(nodeToExpr(string), nodeToExpr(pos), nodeToExpr(length))

    /* UDFs - Must be last otherwise will preempt built in functions */
    case Token("TOK_FUNCTION", Token(name, Nil) :: args) => {
      val exprs = new ArrayBuffer[Node]
      var windowSpec: WindowSpec = null
      args.foreach {
          case Token("TOK_WINDOWSPEC", winSpec) => windowSpec = checkWindowSpec(winSpec)
          case a: ASTNode => exprs += a
      }
      if (windowSpec == null) UnresolvedFunction(name, exprs.map(nodeToExpr))
      else WindowAttribute(UnresolvedFunction(name, exprs.map(nodeToExpr)),
        s"w_" + nextWindowNo, windowSpec)()
    }

    case Token("TOK_FUNCTIONSTAR", Token(name, Nil) :: args) =>
      UnresolvedFunction(name, Star(None) :: Nil)

    /* Literals */
    case Token("TOK_NULL", Nil) => Literal(null, NullType)
    case Token(TRUE(), Nil) => Literal(true, BooleanType)
    case Token(FALSE(), Nil) => Literal(false, BooleanType)
    case Token("TOK_STRINGLITERALSEQUENCE", strings) =>
      Literal(strings.map(s => BaseSemanticAnalyzer.unescapeSQLString(s.getText)).mkString)

    // This code is adapted from
    // /ql/src/java/org/apache/hadoop/hive/ql/parse/TypeCheckProcFactory.java#L223
    case ast: ASTNode if numericAstTypes contains ast.getType =>
      var v: Literal = null
      try {
        if (ast.getText.endsWith("L")) {
          // Literal bigint.
          v = Literal(ast.getText.substring(0, ast.getText.length() - 1).toLong, LongType)
        } else if (ast.getText.endsWith("S")) {
          // Literal smallint.
          v = Literal(ast.getText.substring(0, ast.getText.length() - 1).toShort, ShortType)
        } else if (ast.getText.endsWith("Y")) {
          // Literal tinyint.
          v = Literal(ast.getText.substring(0, ast.getText.length() - 1).toByte, ByteType)
        } else if (ast.getText.endsWith("BD") || ast.getText.endsWith("D")) {
          // Literal decimal
          val strVal = ast.getText.stripSuffix("D").stripSuffix("B")
          v = Literal(Decimal(strVal))
        } else {
          v = Literal(ast.getText.toDouble, DoubleType)
          v = Literal(ast.getText.toLong, LongType)
          v = Literal(ast.getText.toInt, IntegerType)
        }
      } catch {
        case nfe: NumberFormatException => // Do nothing
      }

      if (v == null) {
        sys.error(s"Failed to parse number '${ast.getText}'.")
      } else {
        v
      }

    case ast: ASTNode if ast.getType == HiveParser.StringLiteral =>
      Literal(BaseSemanticAnalyzer.unescapeSQLString(ast.getText))

    case ast: ASTNode if ast.getType == HiveParser.TOK_DATELITERAL =>
      Literal(Date.valueOf(ast.getText.substring(1, ast.getText.length - 1)))

    case a: ASTNode =>
      throw new NotImplementedError(
        s"""No parse rules for ASTNode type: ${a.getType}, text: ${a.getText} :
           |${dumpTree(a).toString}" +
         """.stripMargin)
  }


  val explode = "(?i)explode".r
  def nodesToGenerator(nodes: Seq[Node]): Generator = {
    val function = nodes.head

    val attributes = nodes.flatMap {
      case Token(a, Nil) => a.toLowerCase :: Nil
      case _ => Nil
    }

    function match {
      case Token("TOK_FUNCTION", Token(explode(), Nil) :: child :: Nil) =>
        Explode(attributes, nodeToExpr(child))

      case Token("TOK_FUNCTION", Token(functionName, Nil) :: children) =>
        HiveGenericUdtf(functionName, attributes, children.map(nodeToExpr))

      case a: ASTNode =>
        throw new NotImplementedError(
          s"""No parse rules for ASTNode type: ${a.getType}, text: ${a.getText}, tree:
             |${dumpTree(a).toString}
           """.stripMargin)
    }
  }

  def dumpTree(node: Node, builder: StringBuilder = new StringBuilder, indent: Int = 0)
    : StringBuilder = {
    node match {
      case a: ASTNode => builder.append(("  " * indent) + a.getText + "\n")
      case other => sys.error(s"Non ASTNode encountered: $other")
    }

    Option(node.getChildren).map(_.toList).getOrElse(Nil).foreach(dumpTree(_, builder, indent + 1))
    builder
  }
}<|MERGE_RESOLUTION|>--- conflicted
+++ resolved
@@ -652,7 +652,6 @@
 
         // The projection of the query can either be a normal projection, an aggregation
         // (if there is a group by) or a script transformation.
-<<<<<<< HEAD
         val withProject: LogicalPlan = transformation.getOrElse {
           val selectExpressions = 
             nameExpressions(select.getChildren.flatMap(selExprNodeToExpr).toSeq)
@@ -679,22 +678,8 @@
                 Cube(children.map(nodeToExpr), withLateralView, selectExpressions)
               case _ => sys.error("Expect WITH CUBE")
             }), 
-            Some(Project(selectExpressions, withLateralView))).flatten.head
-=======
-        val withProject = transformation.getOrElse {
-          // Not a transformation so must be either project or aggregation.
-          val selectExpressions = nameExpressions(select.getChildren.flatMap(selExprNodeToExpr))
-
-          //not support both window and group by yet
-          groupByClause match {
-            case Some(groupBy) =>
-              Aggregate(groupBy.getChildren.map(nodeToExpr), selectExpressions, withLateralView)
-            case None => {
-              val withWindowView = windowToPlan(selectExpressions, withLateralView)
-              Project(selectExpressions, withWindowView)
-            }
-          }
->>>>>>> 423472e2
+            Some(Project(selectExpressions, windowToPlan(selectExpressions, withLateralView)))
+          ).flatten.head
         }
 
         val withDistinct =
