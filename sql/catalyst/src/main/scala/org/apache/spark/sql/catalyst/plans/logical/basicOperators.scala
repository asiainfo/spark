/*
 * Licensed to the Apache Software Foundation (ASF) under one or more
 * contributor license agreements.  See the NOTICE file distributed with
 * this work for additional information regarding copyright ownership.
 * The ASF licenses this file to You under the Apache License, Version 2.0
 * (the "License"); you may not use this file except in compliance with
 * the License.  You may obtain a copy of the License at
 *
 *    http://www.apache.org/licenses/LICENSE-2.0
 *
 * Unless required by applicable law or agreed to in writing, software
 * distributed under the License is distributed on an "AS IS" BASIS,
 * WITHOUT WARRANTIES OR CONDITIONS OF ANY KIND, either express or implied.
 * See the License for the specific language governing permissions and
 * limitations under the License.
 */

package org.apache.spark.sql.catalyst.plans.logical

import org.apache.spark.sql.catalyst.expressions._
import org.apache.spark.sql.catalyst.plans._
import org.apache.spark.sql.catalyst.types._

case class Project(projectList: Seq[NamedExpression], child: LogicalPlan) extends UnaryNode {
  def output = projectList.map(_.toAttribute)
}

/**
 * Applies a [[Generator]] to a stream of input rows, combining the
 * output of each into a new stream of rows.  This operation is similar to a `flatMap` in functional
 * programming with one important additional feature, which allows the input rows to be joined with
 * their output.
 * @param join  when true, each output row is implicitly joined with the input tuple that produced
 *              it.
 * @param outer when true, each input row will be output at least once, even if the output of the
 *              given `generator` is empty. `outer` has no effect when `join` is false.
 * @param alias when set, this string is applied to the schema of the output of the transformation
 *              as a qualifier.
 */
case class Generate(
    generator: Generator,
    join: Boolean,
    outer: Boolean,
    alias: Option[String],
    child: LogicalPlan)
  extends UnaryNode {

  protected def generatorOutput: Seq[Attribute] = {
    val output = alias
      .map(a => generator.output.map(_.withQualifiers(a :: Nil)))
      .getOrElse(generator.output)
    if (join && outer) {
      output.map(_.withNullability(true))
    } else {
      output
    }
  }

  override def output =
    if (join) child.output ++ generatorOutput else generatorOutput
}

case class Filter(condition: Expression, child: LogicalPlan) extends UnaryNode {
  override def output = child.output
}

case class Union(left: LogicalPlan, right: LogicalPlan) extends BinaryNode {
  // TODO: These aren't really the same attributes as nullability etc might change.
  override def output = left.output

  override lazy val resolved =
    childrenResolved &&
    !left.output.zip(right.output).exists { case (l,r) => l.dataType != r.dataType }
}

case class Join(
  left: LogicalPlan,
  right: LogicalPlan,
  joinType: JoinType,
  condition: Option[Expression]) extends BinaryNode {

  override def output = {
    joinType match {
      case LeftSemi =>
        left.output
      case LeftOuter =>
        left.output ++ right.output.map(_.withNullability(true))
      case RightOuter =>
        left.output.map(_.withNullability(true)) ++ right.output
      case FullOuter =>
        left.output.map(_.withNullability(true)) ++ right.output.map(_.withNullability(true))
      case _ =>
        left.output ++ right.output
    }
  }
}

case class Except(left: LogicalPlan, right: LogicalPlan) extends BinaryNode {
  def output = left.output
}

case class InsertIntoTable(
    table: LogicalPlan,
    partition: Map[String, Option[String]],
    child: LogicalPlan,
    overwrite: Boolean)
  extends LogicalPlan {

  override def children = child :: Nil
  override def output = child.output

  override lazy val resolved = childrenResolved && child.output.zip(table.output).forall {
    case (childAttr, tableAttr) => childAttr.dataType == tableAttr.dataType
  }
}

case class CreateTableAsSelect[T](
    databaseName: Option[String],
    tableName: String,
    child: LogicalPlan,
    allowExisting: Boolean,
    desc: Option[T] = None) extends UnaryNode {
  override def output = Seq.empty[Attribute]
  override lazy val resolved = (databaseName != None && childrenResolved)
}

case class WriteToFile(
    path: String,
    child: LogicalPlan) extends UnaryNode {
  override def output = child.output
}

case class Sort(order: Seq[SortOrder], child: LogicalPlan) extends UnaryNode {
  override def output = child.output
}

case class Aggregate(
    groupingExpressions: Seq[Expression],
    aggregateExpressions: Seq[NamedExpression],
    child: LogicalPlan)
  extends UnaryNode {

  override def output = aggregateExpressions.map(_.toAttribute)
}

<<<<<<< HEAD
case class Explosive(
    projections: Seq[GroupExpression],
    output: Seq[Attribute],
    child: LogicalPlan) extends UnaryNode {
}

trait GroupingSets extends UnaryNode {
  self: Product =>
  def gid: AttributeReference
  def groupByExprs: Seq[Expression]
  def aggregations: Seq[NamedExpression]

  override def output = aggregations.map(_.toAttribute)
}

case class GroupingSet(
    bitmasks: Seq[Int],
    groupByExprs: Seq[Expression],
    child: LogicalPlan,
    aggregations: Seq[NamedExpression],
    gid: AttributeReference = VirtualColumn.newGroupingId) extends GroupingSets

case class Cube(
    groupByExprs: Seq[Expression],
    child: LogicalPlan,
    aggregations: Seq[NamedExpression],
    gid: AttributeReference = VirtualColumn.newGroupingId) extends GroupingSets

case class Rollup(
    groupByExprs: Seq[Expression],
    child: LogicalPlan,
    aggregations: Seq[NamedExpression],
    gid: AttributeReference = VirtualColumn.newGroupingId) extends GroupingSets

=======
case class WindowFunction(
    partitionExpressions: Seq[Expression],
    computeExpressions: Seq[WindowAttribute],
    otherExpressions: Seq[NamedExpression],
    child: LogicalPlan)
  extends UnaryNode {

  override def output = (computeExpressions ++ otherExpressions).map(_.toAttribute)
}

>>>>>>> 423472e2
case class Limit(limitExpr: Expression, child: LogicalPlan) extends UnaryNode {
  override def output = child.output

  override lazy val statistics: Statistics =
    if (output.forall(_.dataType.isInstanceOf[NativeType])) {
      val limit = limitExpr.eval(null).asInstanceOf[Int]
      val sizeInBytes = (limit: Long) * output.map { a =>
        NativeType.defaultSizeOf(a.dataType.asInstanceOf[NativeType])
      }.sum
      Statistics(sizeInBytes = sizeInBytes)
    } else {
      Statistics(sizeInBytes = children.map(_.statistics).map(_.sizeInBytes).product)
    }
}

case class Subquery(alias: String, child: LogicalPlan) extends UnaryNode {
  override def output = child.output.map(_.withQualifiers(alias :: Nil))
}

case class Sample(fraction: Double, withReplacement: Boolean, seed: Long, child: LogicalPlan)
    extends UnaryNode {

  override def output = child.output
}

case class Distinct(child: LogicalPlan) extends UnaryNode {
  override def output = child.output
}

case object NoRelation extends LeafNode {
  override def output = Nil
}

case class Intersect(left: LogicalPlan, right: LogicalPlan) extends BinaryNode {
  override def output = left.output
}<|MERGE_RESOLUTION|>--- conflicted
+++ resolved
@@ -143,7 +143,6 @@
   override def output = aggregateExpressions.map(_.toAttribute)
 }
 
-<<<<<<< HEAD
 case class Explosive(
     projections: Seq[GroupExpression],
     output: Seq[Attribute],
@@ -178,7 +177,6 @@
     aggregations: Seq[NamedExpression],
     gid: AttributeReference = VirtualColumn.newGroupingId) extends GroupingSets
 
-=======
 case class WindowFunction(
     partitionExpressions: Seq[Expression],
     computeExpressions: Seq[WindowAttribute],
@@ -189,7 +187,6 @@
   override def output = (computeExpressions ++ otherExpressions).map(_.toAttribute)
 }
 
->>>>>>> 423472e2
 case class Limit(limitExpr: Expression, child: LogicalPlan) extends UnaryNode {
   override def output = child.output
 
